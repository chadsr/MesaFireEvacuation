--- conflicted
+++ resolved
@@ -76,7 +76,6 @@
 
 # Create the batch runner
 print("Running batch test with %i runs for each parameter and %i human agents." % (runs, human_count))
-<<<<<<< HEAD
 
 batch_start = time.time()  # Time the batch run
 
@@ -125,46 +124,4 @@
 
 batch_end = time.time()
 elapsed = batch_end - batch_start  # Get the elapsed time in seconds
-print("Batch runner finished all iterations. Took: %s" % str(timedelta(seconds=elapsed)))
-=======
-start = time.time()  # Time the batch run
-
-param_run.run_all()  # Run all simulations
-
-end = time.time()
-end_timestamp = time.strftime("%Y%m%d-%H%M%S")
-
-elapsed = end - start  # Get the elapsed time in seconds
-print("Batch runner finished. Took: %s" % str(timedelta(seconds=elapsed)))
-
-# Save the dataframe to a file so we have the oppurtunity to concatenate separate dataframes from separate runs
-dataframe = param_run.get_model_vars_dataframe()
-dataframe.to_pickle(path="dataframe_" + end_timestamp + ".pickle")
-
-dataframe, count = merge_dataframes()
-
-fig = plt.figure(figsize=(GRAPH_WIDTH / GRAPH_DPI, GRAPH_HEIGHT / GRAPH_DPI), dpi=GRAPH_DPI)
-plt.scatter(dataframe.collaboration_factor, dataframe.PercentageEscaped)
-fig.suptitle("Evacuation Success: " + str(human_count) + " Human Agents, " + str((count * runs)) + " Iterations", fontsize=20)  # Assumes all merged dataframes had the same number of runs... which needs improving
-plt.xlabel("Collaboration Factor", fontsize=14)
-plt.ylabel("Percentage Escaped (%)", fontsize=14)
-
-plt.xticks(range(MIN_COLLABORATION, MAX_COLLABORATION + 1))
-plt.ylim(0, 100)
-
-plt.savefig("batch_run_scatter_" + end_timestamp + ".png", dpi=GRAPH_DPI)
-
-fig = plt.figure(figsize=(GRAPH_WIDTH / GRAPH_DPI, GRAPH_HEIGHT / GRAPH_DPI), dpi=GRAPH_DPI)
-ax = fig.gca()
-
-dataframe.boxplot(ax=ax, column="PercentageEscaped", by='collaboration_factor')
-
-fig.suptitle("Evacuation Success: " + str(human_count) + " Human Agents, " + str((count * runs)) + " Iterations", fontsize=20)  # Assumes all merged dataframes had the same number of runs... which needs improving
-plt.xlabel("Collaboration Factor", fontsize=14)
-plt.ylabel("Percentage Escaped (%)", fontsize=14)
-
-plt.xticks(range(MIN_COLLABORATION, MAX_COLLABORATION + 1))
-plt.ylim(0, 100)
-
-plt.savefig("batch_run_boxplot_" + end_timestamp + ".png", dpi=GRAPH_DPI)
->>>>>>> ce956bad
+print("Batch runner finished all iterations. Took: %s" % str(timedelta(seconds=elapsed)))